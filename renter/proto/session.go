package proto

import (
	"bufio"
	"crypto/ed25519"
	"encoding/binary"
	"encoding/json"
	"fmt"
	"io"
	"math"
	"math/bits"
	"net"
	"sort"
	"time"

	"github.com/hashicorp/go-multierror"
	"github.com/pkg/errors"
	"gitlab.com/NebulousLabs/Sia/crypto"
	"gitlab.com/NebulousLabs/Sia/modules"
	"gitlab.com/NebulousLabs/Sia/types"

	"lukechampine.com/us/ed25519hash"
	"lukechampine.com/us/hostdb"
	"lukechampine.com/us/merkle"
	"lukechampine.com/us/renterhost"
)

const (
	DefaultLockTimeout = 10e3 // 10 seconds
)

var (
	// ErrInsufficientFunds is returned by various RPCs when the renter is
	// unable to provide sufficient payment to the host.
	ErrInsufficientFunds = errors.New("insufficient funds")

	// ErrInvalidMerkleProof is returned by various RPCs when the host supplies
	// an invalid Merkle proof.
	ErrInvalidMerkleProof = errors.New("host supplied invalid Merkle proof")

	// ErrContractLocked is returned by the Lock RPC when the contract in
	// question is already locked by another party. This is a transient error;
	// the caller should retry later.
	ErrContractLocked = errors.New("contract is locked by another party")

	// ErrContractFinalized is returned by the Lock RPC when the contract in
	// question has reached its maximum revision number, meaning the contract
	// can no longer be revised.
	ErrContractFinalized = errors.New("contract cannot be revised further")

<<<<<<< HEAD
	MinimumRemainingFund = types.SiacoinPrecision.Div64(100) // 10mSC
=======
	lockTimeout uint64 = DefaultLockTimeout
>>>>>>> ea719d83
)

// SetLockTimeout sets the timeout for lock requests to the given value.
func SetLockTimeout(timeout uint64) {
	lockTimeout = timeout
}

// wrapResponseErr formats RPC response errors nicely, wrapping them in either
// readCtx or rejectCtx depending on whether we encountered an I/O error or the
// host sent an explicit error message.
func wrapResponseErr(err error, readCtx, rejectCtx string) error {
	err = errors.Cause(err)
	if _, ok := err.(*renterhost.RPCError); ok {
		return errors.Wrap(err, rejectCtx)
	}
	return errors.Wrap(err, readCtx)
}

type statsConn struct {
	net.Conn
	r, w uint64
}

func (sc *statsConn) Read(p []byte) (int, error) {
	n, err := sc.Conn.Read(p)
	sc.r += uint64(n)
	return n, err
}

func (sc *statsConn) Write(p []byte) (int, error) {
	n, err := sc.Conn.Write(p)
	sc.w += uint64(n)
	return n, err
}

// A Session is an ongoing exchange of RPCs via the renter-host protocol.
type Session struct {
	sess        *renterhost.Session
	conn        *statsConn
	appendRoots []crypto.Hash

	latency       time.Duration
	readDeadline  time.Duration
	writeDeadline time.Duration
	stats         RPCStatsRecorder

	host   hostdb.ScannedHost
	height types.BlockHeight
	rev    ContractRevision
	key    ed25519.PrivateKey
}

// HostKey returns the public key of the host.
func (s *Session) HostKey() hostdb.HostPublicKey { return s.host.PublicKey }

// Revision returns the most recent revision of the locked contract.
func (s *Session) Revision() ContractRevision { return s.rev }

// IsClosed returns whether the Session is closed.
func (s *Session) IsClosed() bool { return s.sess.IsClosed() }

// SetLatency sets the latency deadline for RPCs.
func (s *Session) SetLatency(d time.Duration) { s.latency = d }

// SetReadDeadline sets the per-byte read deadline for RPCs. For example, to
// time out after 1 minute when downloading a sector, set the per-byte deadline
// to time.Minute / renterhost.SectorSize.
func (s *Session) SetReadDeadline(d time.Duration) { s.readDeadline = d }

// SetWriteDeadline sets the per-byte write deadline for RPCs. For example, to
// time out after 1 minute when uploading a sector, set the per-byte deadline to
// time.Minute / renterhost.SectorSize.
func (s *Session) SetWriteDeadline(d time.Duration) { s.writeDeadline = d }

func (s *Session) extendDeadline(d time.Duration) {
	_ = s.conn.SetDeadline(time.Now().Add(s.latency + d))
}

func (s *Session) extendBandwidthDeadline(up, down uint64) {
	if up < renterhost.MinMessageSize {
		up = renterhost.MinMessageSize
	}
	if down < renterhost.MinMessageSize {
		down = renterhost.MinMessageSize
	}
	s.extendDeadline(s.writeDeadline*time.Duration(up) + s.readDeadline*time.Duration(down))
}

// SetRPCStatsRecorder sets the RPCStatsRecorder for the Session.
func (s *Session) SetRPCStatsRecorder(stats RPCStatsRecorder) { s.stats = stats }

func (s *Session) collectStats(id renterhost.Specifier, err *error) (record func()) {
	if s.stats == nil {
		return func() {}
	}
	stats := RPCStats{
		Host:      s.host.PublicKey,
		Contract:  s.rev.Revision.ID(),
		RPC:       id,
		Timestamp: time.Now(),
	}
	var startFunds types.Currency
	if s.rev.IsValid() {
		startFunds = s.rev.RenterFunds()
	}
	oldW, oldR := s.conn.w, s.conn.r
	return func() {
		stats.Err = *err
		stats.Elapsed = time.Since(stats.Timestamp)
		stats.Uploaded = s.conn.w - oldW
		stats.Downloaded = s.conn.r - oldR
		if s.rev.IsValid() && startFunds.Cmp(s.rev.RenterFunds()) > 0 {
			stats.Cost = startFunds.Sub(s.rev.RenterFunds())
		}
		s.stats.RecordRPCStats(stats)
	}
}

// call is a helper method that writes a request and then reads a response.
func (s *Session) call(rpcID renterhost.Specifier, req, resp renterhost.ProtocolObject) error {
	if err := s.sess.WriteRequest(rpcID, req); err != nil {
		return err
	}
	// use a maxlen large enough for all RPCs except Read, Write, and
	// SectorRoots (which don't use call anyway)
	err := s.sess.ReadResponse(resp, 4096)
	return wrapResponseErr(err, fmt.Sprintf("couldn't read %v response", rpcID), fmt.Sprintf("host rejected %v request", rpcID))
}

func (s *Session) sufficientFunds(price types.Currency) bool {
	// We need some funds in order to renew a contract; specifically, we need to
	// pay the host's BaseRPCPrice. Since the host may increase their price,
	// multiply it by 5 just to be safe.
	renewPrice := s.host.BaseRPCPrice.Mul64(5)
	return s.rev.RenterFunds().Cmp(price.Add(renewPrice)) >= 0
}

// Lock calls the Lock RPC, locking the supplied contract and synchronizing its
// state with the host's most recent revision.
//
// Lock returns ErrContractFinalized if the contract can no longer be revised.
// The contract will still be available via the Revision method, but invoking
// other RPCs may result in errors or panics.
func (s *Session) Lock(id types.FileContractID, key ed25519.PrivateKey) (err error) {
	defer wrapErr(&err, "Lock")
	defer s.collectStats(renterhost.RPCLockID, &err)()
	req := &renterhost.RPCLockRequest{
		ContractID: id,
		Signature:  s.sess.SignChallenge(key),
		Timeout:    lockTimeout,
	}
	s.extendDeadline(time.Duration(req.Timeout) * time.Millisecond)
	var resp renterhost.RPCLockResponse
	if err := s.call(renterhost.RPCLockID, req, &resp); err != nil {
		return err
	}
	s.sess.SetChallenge(resp.NewChallenge)
	// verify claimed revision
	if len(resp.Signatures) != 2 {
		return errors.Errorf("host returned wrong number of signatures (expected 2, got %v)", len(resp.Signatures))
	}
	revHash := renterhost.HashRevision(resp.Revision)
	if !ed25519hash.Verify(ed25519hash.ExtractPublicKey(key), revHash, resp.Signatures[0].Signature) {
		return errors.New("renter's signature on claimed revision is invalid")
	} else if !ed25519hash.Verify(s.host.PublicKey.Ed25519(), revHash, resp.Signatures[1].Signature) {
		return errors.New("host's signature on claimed revision is invalid")
	}
	if !resp.Acquired {
		return ErrContractLocked
	}
	s.rev = ContractRevision{
		Revision:   resp.Revision,
		Signatures: [2]types.TransactionSignature{resp.Signatures[0], resp.Signatures[1]},
	}
	s.key = key

	if s.rev.Revision.NewRevisionNumber == math.MaxUint64 {
		return ErrContractFinalized
	}
	return nil
}

// Unlock calls the Unlock RPC, unlocking the currently-locked contract.
//
// It is typically not necessary to manually unlock a contract, as the host will
// automatically unlock any locked contracts when the connection closes.
func (s *Session) Unlock() (err error) {
	defer wrapErr(&err, "Unlock")
	defer s.collectStats(renterhost.RPCUnlockID, &err)()
	if s.key == nil {
		return errors.New("no contract locked")
	}
	s.extendBandwidthDeadline(renterhost.MinMessageSize, renterhost.MinMessageSize)
	if err := s.sess.WriteRequest(renterhost.RPCUnlockID, nil); err != nil {
		return err
	}
	s.rev = ContractRevision{}
	s.key = nil
	return nil
}

// Settings calls the Settings RPC, returning the host's reported settings.
func (s *Session) Settings() (_ hostdb.HostSettings, err error) {
	defer wrapErr(&err, "Settings")
	defer s.collectStats(renterhost.RPCSettingsID, &err)()
	s.extendBandwidthDeadline(renterhost.MinMessageSize, renterhost.MinMessageSize)
	var resp renterhost.RPCSettingsResponse
	if err := s.call(renterhost.RPCSettingsID, nil, &resp); err != nil {
		return hostdb.HostSettings{}, err
	} else if err := json.Unmarshal(resp.Settings, &s.host.HostSettings); err != nil {
		return hostdb.HostSettings{}, errors.Wrap(err, "couldn't unmarshal json")
	}
	return s.host.HostSettings, nil
}

// SectorRoots calls the SectorRoots RPC, returning the requested range of
// sector Merkle roots of the currently-locked contract.
func (s *Session) SectorRoots(offset, n int) (_ []crypto.Hash, err error) {
	defer wrapErr(&err, "SectorRoots")
	defer s.collectStats(renterhost.RPCSectorRootsID, &err)()

	if offset < 0 || n < 0 || offset+n > s.rev.NumSectors() {
		return nil, errors.New("requested range is out-of-bounds")
	} else if n == 0 {
		return nil, nil
	}

	// calculate price
	proofHashes := merkle.ProofSize(s.rev.NumSectors(), offset, offset+n)
	downloadBandwidth := uint64(proofHashes+n) * crypto.HashSize
	if downloadBandwidth < renterhost.MinMessageSize {
		downloadBandwidth = renterhost.MinMessageSize
	}
	bandwidthPrice := s.host.DownloadBandwidthPrice.Mul64(downloadBandwidth)
	price := s.host.BaseRPCPrice.Add(bandwidthPrice)
	if !s.sufficientFunds(price) {
		return nil, ErrInsufficientFunds
	}

	// construct new revision
	rev := s.rev.Revision
	rev.NewRevisionNumber++
	newValid, newMissed := updateRevisionOutputs(&rev, price, types.ZeroCurrency)

	s.extendBandwidthDeadline(renterhost.MinMessageSize, downloadBandwidth)
	req := &renterhost.RPCSectorRootsRequest{
		RootOffset: uint64(offset),
		NumRoots:   uint64(n),

		NewRevisionNumber:    rev.NewRevisionNumber,
		NewValidProofValues:  newValid,
		NewMissedProofValues: newMissed,
		Signature:            ed25519hash.Sign(s.key, renterhost.HashRevision(rev)),
	}
	var resp renterhost.RPCSectorRootsResponse
	if err := s.sess.WriteRequest(renterhost.RPCSectorRootsID, req); err != nil {
		return nil, err
	}
	if err := s.sess.ReadResponse(&resp, uint64(4096+32*n)); err != nil {
		readCtx := fmt.Sprintf("couldn't read %v response", renterhost.RPCSectorRootsID)
		rejectCtx := fmt.Sprintf("host rejected %v request", renterhost.RPCSectorRootsID)
		return nil, wrapResponseErr(err, readCtx, rejectCtx)
	}
	s.rev.Revision = rev
	s.rev.Signatures[0].Signature = req.Signature
	s.rev.Signatures[1].Signature = resp.Signature
	if !merkle.VerifySectorRangeProof(resp.MerkleProof, resp.SectorRoots, offset, offset+n, s.rev.NumSectors(), rev.NewFileMerkleRoot) {
		return nil, ErrInvalidMerkleProof
	}
	return resp.SectorRoots, nil
}

// helper type for ensuring that we always write in multiples of SegmentSize,
// which is required by e.g. (renter.KeySeed).XORKeyStream
type segWriter struct {
	w   io.Writer
	buf [merkle.SegmentSize * 64]byte
	len int
}

func (sw *segWriter) Write(p []byte) (int, error) {
	lenp := len(p)
	for len(p) > 0 {
		n := copy(sw.buf[sw.len:], p)
		sw.len += n
		p = p[n:]
		segs := sw.buf[:sw.len-(sw.len%merkle.SegmentSize)]
		if _, err := sw.w.Write(segs); err != nil {
			return 0, err
		}
		sw.len = copy(sw.buf[:], sw.buf[len(segs):sw.len])
	}
	return lenp, nil
}

// Read calls the Read RPC, writing the requested sections of sector data to w.
// Merkle proofs are always requested.
//
// Note that sector data is streamed to w before it has been validated. Callers
// MUST check the returned error, and discard any data written to w if the error
// is non-nil. Failure to do so may allow an attacker to inject malicious data.
func (s *Session) Read(w io.Writer, sections []renterhost.RPCReadRequestSection) (err error) {
	defer wrapErr(&err, "Read")
	defer s.collectStats(renterhost.RPCReadID, &err)()

	if len(sections) == 0 {
		return nil
	}

	// calculate price
	sectorAccesses := make(map[crypto.Hash]struct{})
	for _, sec := range sections {
		sectorAccesses[sec.MerkleRoot] = struct{}{}
	}
	sectorAccessPrice := s.host.SectorAccessPrice.Mul64(uint64(len(sectorAccesses)))
	var bandwidth uint64
	for _, sec := range sections {
		// TODO: siad host uses worst-case size. This should be:
		// proofHashes := merkle.ProofSize(merkle.SegmentsPerSector, int(sec.Offset), int(sec.Offset+sec.Length))
		proofHashes := 2 * bits.Len64(merkle.SegmentsPerSector)
		bandwidth += uint64(sec.Length) + uint64(proofHashes)*crypto.HashSize
	}
	if bandwidth < renterhost.MinMessageSize {
		bandwidth = renterhost.MinMessageSize
	}
	bandwidthPrice := s.host.DownloadBandwidthPrice.Mul64(bandwidth)
	price := s.host.BaseRPCPrice.Add(sectorAccessPrice).Add(bandwidthPrice)
	if !s.sufficientFunds(price) {
		return ErrInsufficientFunds
	}

	// construct new revision
	rev := s.rev.Revision
	rev.NewRevisionNumber++
	newValid, newMissed := updateRevisionOutputs(&rev, price, types.ZeroCurrency)
	renterSig := ed25519hash.Sign(s.key, renterhost.HashRevision(rev))

	// send request
	uploadBandwidth := 4096 + 4096*uint64(len(sections))
	downloadBandwidth := bandwidth + 4096*uint64(len(sections))
	s.extendBandwidthDeadline(uploadBandwidth, downloadBandwidth)
	req := &renterhost.RPCReadRequest{
		Sections:    sections,
		MerkleProof: true,

		NewRevisionNumber:    rev.NewRevisionNumber,
		NewValidProofValues:  newValid,
		NewMissedProofValues: newMissed,
		Signature:            renterSig,
	}
	if err := s.sess.WriteRequest(renterhost.RPCReadID, req); err != nil {
		return err
	}

	// host will now stream back responses; ensure we send RPCLoopReadStop
	// before returning
	defer func() {
		if e := s.sess.WriteResponse(&renterhost.RPCReadStop, nil); e != nil {
			err = multierror.Append(err, e)
		}
	}()
	var hostSig []byte
	for _, sec := range sections {
		// NOTE: normally, we would call ReadResponse here to read an AEAD RPC
		// message, verify the tag and decrypt, and then pass the data to
		// merkle.VerifyProof. As an optimization, we instead stream the message
		// through a Merkle proof verifier before verifying the AEAD tag.
		// Security therefore depends on the caller of Read discarding any data
		// written to w in the event that verification fails.
		msgReader, err := s.sess.RawResponse(4096 + uint64(sec.Length))
		if err != nil {
			return wrapResponseErr(err, "couldn't read sector data", "host rejected Read request")
		}
		// Read the signature, which may or may not be present.
		lenbuf := make([]byte, 8)
		if _, err := io.ReadFull(msgReader, lenbuf); err != nil {
			return errors.Wrap(err, "couldn't read signature len")
		}
		if n := binary.LittleEndian.Uint64(lenbuf); n > 0 {
			hostSig = make([]byte, n)
			if _, err := io.ReadFull(msgReader, hostSig); err != nil {
				return errors.Wrap(err, "couldn't read signature")
			}
		}
		// stream the sector data into w and the proof verifier
		if _, err := io.ReadFull(msgReader, lenbuf); err != nil {
			return errors.Wrap(err, "couldn't read data len")
		} else if binary.LittleEndian.Uint64(lenbuf) != uint64(sec.Length) {
			return errors.New("host sent wrong amount of sector data")
		}
		proofStart := int(sec.Offset) / merkle.SegmentSize
		proofEnd := int(sec.Offset+sec.Length) / merkle.SegmentSize
		rpv := merkle.NewRangeProofVerifier(proofStart, proofEnd)
		tee := io.TeeReader(io.LimitReader(msgReader, int64(sec.Length)), &segWriter{w: w})
		// the proof verifier Reads one segment at a time, so bufio is crucial
		// for performance here
		if _, err := rpv.ReadFrom(bufio.NewReaderSize(tee, 1<<16)); err != nil {
			return errors.Wrap(err, "couldn't stream sector data")
		}
		// read the Merkle proof
		if _, err := io.ReadFull(msgReader, lenbuf); err != nil {
			return errors.Wrap(err, "couldn't read proof len")
		}
		if binary.LittleEndian.Uint64(lenbuf) != uint64(merkle.ProofSize(merkle.SegmentsPerSector, proofStart, proofEnd)) {
			return errors.New("invalid proof size")
		}
		proof := make([]crypto.Hash, binary.LittleEndian.Uint64(lenbuf))
		for i := range proof {
			if _, err := io.ReadFull(msgReader, proof[i][:]); err != nil {
				return errors.Wrap(err, "couldn't read Merkle proof")
			}
		}
		// verify the message tag and the Merkle proof
		if err := msgReader.VerifyTag(); err != nil {
			return err
		}
		if !rpv.Verify(proof, sec.MerkleRoot) {
			return ErrInvalidMerkleProof
		}
		// if the host sent a signature, exit the loop; they won't be sending
		// any more data
		if len(hostSig) > 0 {
			break
		}
	}
	if len(hostSig) == 0 {
		// the host is required to send a signature; if they haven't sent one
		// yet, they should send an empty ReadResponse containing just the
		// signature.
		var resp renterhost.RPCReadResponse
		if err := s.sess.ReadResponse(&resp, 4096); err != nil {
			return wrapResponseErr(err, "couldn't read signature", "host rejected Read request")
		}
		hostSig = resp.Signature
	}

	s.rev.Revision = rev
	s.rev.Signatures[0].Signature = renterSig
	s.rev.Signatures[1].Signature = hostSig

	return nil
}

// Write implements the Write RPC, except for ActionUpdate. A Merkle proof is
// always requested.
func (s *Session) Write(actions []renterhost.RPCWriteAction) (err error) {
	defer wrapErr(&err, "Write")
	defer s.collectStats(renterhost.RPCWriteID, &err)()

	if len(actions) == 0 {
		return nil
	}
	rev := s.rev.Revision

	// calculate the new Merkle root set and sectors uploaded/stored
	var uploadBandwidth uint64
	newFileSize := rev.NewFileSize
	for _, action := range actions {
		switch action.Type {
		case renterhost.RPCWriteActionAppend:
			uploadBandwidth += renterhost.SectorSize
			newFileSize += renterhost.SectorSize

		case renterhost.RPCWriteActionTrim:
			newFileSize -= renterhost.SectorSize * action.A

		case renterhost.RPCWriteActionSwap:

		default:
			panic("unknown/unsupported action type")
		}
	}
	var storagePrice, collateral types.Currency
	if newFileSize > rev.NewFileSize {
		storageDuration := uint64(rev.NewWindowEnd - s.height)
		storageDuration += 6 // add some leeway in case the host is behind
		collateralDuration := uint64(rev.NewWindowEnd - s.height)
		if collateralDuration >= 6 {
			collateralDuration -= 6 // add some leeway in case we're behind
		}
		sectorStoragePrice := s.host.StoragePrice.Mul64(renterhost.SectorSize).Mul64(storageDuration)
		sectorCollateral := s.host.Collateral.Mul64(renterhost.SectorSize).Mul64(collateralDuration)

		addedSectors := (newFileSize - rev.NewFileSize) / renterhost.SectorSize
		storagePrice = sectorStoragePrice.Mul64(addedSectors)
		collateral = sectorCollateral.Mul64(addedSectors)
	}

	// estimate cost of Merkle proof
	// TODO: calculate exact sizes
	proofSize := merkle.DiffProofSize(actions, s.rev.NumSectors())
	downloadBandwidth := uint64(proofSize) * crypto.HashSize
	bandwidthPrice := s.host.UploadBandwidthPrice.Mul64(uploadBandwidth).Add(s.host.DownloadBandwidthPrice.Mul64(downloadBandwidth))

	// check that enough funds are available
	price := s.host.BaseRPCPrice.Add(bandwidthPrice).Add(storagePrice)
	// NOTE: hosts can be picky about price, so add 5% just to be sure.
	price = price.MulFloat(1.05)
	if !s.sufficientFunds(price) {
		return ErrInsufficientFunds
	}
	// hosts can also be picky about collateral, so subtract 5%.
	collateral = collateral.MulFloat(0.95)

	// cap the collateral to whatever is left; no sense complaining if there is
	// insufficient collateral, as we agreed to the amount when we formed the
	// contract
	if collateral.Cmp(rev.NewMissedProofOutputs[1].Value) > 0 {
		collateral = rev.NewMissedProofOutputs[1].Value
	}

	// calculate new revision outputs
	newValid, newMissed := updateRevisionOutputs(&rev, price, collateral)

	// compute appended roots in parallel with I/O
	precompChan := make(chan struct{})
	go func() {
		s.appendRoots = merkle.PrecomputeAppendRoots(actions)
		close(precompChan)
	}()
	// ensure that the goroutine has exited before we return
	defer func() { <-precompChan }()

	// send request
	uploadBandwidth += 4096 * uint64(len(actions))
	s.extendBandwidthDeadline(uploadBandwidth, downloadBandwidth)
	req := &renterhost.RPCWriteRequest{
		Actions:     actions,
		MerkleProof: true,

		NewRevisionNumber:    rev.NewRevisionNumber + 1,
		NewValidProofValues:  newValid,
		NewMissedProofValues: newMissed,
	}
	if err := s.sess.WriteRequest(renterhost.RPCWriteID, req); err != nil {
		return err
	}

	// read and verify Merkle proof
	var merkleResp renterhost.RPCWriteMerkleProof
	if err := s.sess.ReadResponse(&merkleResp, 4096); err != nil {
		return wrapResponseErr(err, "couldn't read Merkle proof response", "host rejected Write request")
	}
	proofHashes := merkleResp.OldSubtreeHashes
	leafHashes := merkleResp.OldLeafHashes
	oldRoot, newRoot := rev.NewFileMerkleRoot, merkleResp.NewMerkleRoot
	// TODO: we skip the Merkle proof if the resulting contract is empty (i.e.
	// if all sectors were deleted) because the proof algorithm chokes on this
	// edge case. Need to investigate what proofs siad hosts are producing (are
	// they valid?) and reconcile those with our Merkle algorithms.
	<-precompChan
	if newFileSize > 0 && !merkle.VerifyDiffProof(actions, s.rev.NumSectors(), proofHashes, leafHashes, oldRoot, newRoot, s.appendRoots) {
		err := ErrInvalidMerkleProof
		if e := s.sess.WriteResponse(nil, err); e != nil {
			err = multierror.Append(err, e)
		}
		return err
	}

	// update revision and exchange signatures
	rev.NewRevisionNumber++
	rev.NewFileSize = newFileSize
	rev.NewFileMerkleRoot = newRoot
	renterSig := &renterhost.RPCWriteResponse{
		Signature: ed25519hash.Sign(s.key, renterhost.HashRevision(rev)),
	}
	if err := s.sess.WriteResponse(renterSig, nil); err != nil {
		return errors.Wrap(err, "couldn't write signature response")
	}
	var hostSig renterhost.RPCWriteResponse
	if err := s.sess.ReadResponse(&hostSig, 4096); err != nil {
		return wrapResponseErr(err, "couldn't read signature response", "host rejected Write signature")
	}

	s.rev.Revision = rev
	s.rev.Signatures[0].Signature = renterSig.Signature
	s.rev.Signatures[1].Signature = hostSig.Signature

	return nil
}

// Append calls the Write RPC with a single action, appending the provided
// sector. It returns the Merkle root of the sector.
func (s *Session) Append(sector *[renterhost.SectorSize]byte) (crypto.Hash, error) {
	err := s.Write([]renterhost.RPCWriteAction{{
		Type: renterhost.RPCWriteActionAppend,
		Data: sector[:],
	}})
	if err != nil {
		return crypto.Hash{}, err
	}
	return s.appendRoots[0], nil
}

// DeleteSectors calls the Write RPC with a set of Swap and Trim actions that
// delete the specified sectors.
func (s *Session) DeleteSectors(roots []crypto.Hash) error {
	if len(roots) == 0 {
		return nil
	}
	// download the full set of SectorRoots

	numRoots := s.Revision().NumSectors()
	rootIndices := make(map[crypto.Hash]int, numRoots)
	for offset := 0; offset < numRoots; {
		n := 130000 // a little less than 4MiB of roots
		if offset+n > numRoots {
			n = numRoots - offset
		}
		roots, err := s.SectorRoots(offset, n)
		if err != nil {
			return err
		}
		for i, root := range roots {
			rootIndices[root] = offset + i
		}
		offset += n
	}

	// look up the index of each sector
	badIndices := make([]int, 0, len(roots))
	for _, r := range roots {
		// if a root isn't present, skip it; the caller probably deleted it
		// previously
		if index, ok := rootIndices[r]; ok {
			badIndices = append(badIndices, index)
			// deleting here ensures that we only add each root index once, i.e.
			// it guards against duplicates in roots
			delete(rootIndices, r)
		}
	}
	// sort in descending order so that we can use 'range'
	sort.Sort(sort.Reverse(sort.IntSlice(badIndices)))

	// iterate backwards from the end of the contract, swapping each "good"
	// sector with one of the "bad" sectors.
	var actions []renterhost.RPCWriteAction
	cIndex := s.Revision().NumSectors() - 1
	for _, rIndex := range badIndices {
		if cIndex != rIndex {
			// swap a "good" sector for a "bad" sector
			actions = append(actions, renterhost.RPCWriteAction{
				Type: renterhost.RPCWriteActionSwap,
				A:    uint64(cIndex),
				B:    uint64(rIndex),
			})
		}
		cIndex--
	}
	// trim all "bad" sectors
	actions = append(actions, renterhost.RPCWriteAction{
		Type: renterhost.RPCWriteActionTrim,
		A:    uint64(len(badIndices)),
	})

	// request the swap+delete operation
	//
	// NOTE: siad hosts will accept up to 20 MiB of data in the request,
	// which should be sufficient to delete up to 2.5 TiB of sector data
	// at a time.
	return s.Write(actions)
}

// Close gracefully terminates the session and closes the underlying connection.
func (s *Session) Close() (err error) {
	defer wrapErr(&err, "Close")
	return s.sess.Close()
}

// NewSession initiates a new renter-host protocol session with the specified
// host. The supplied contract will be locked and synchronized with the host.
// The host's settings will also be requested.
func NewSession(hostIP modules.NetAddress, hostKey hostdb.HostPublicKey, id types.FileContractID, key ed25519.PrivateKey, currentHeight types.BlockHeight) (_ *Session, err error) {
	defer wrapErr(&err, "NewSession")
	s, err := newUnlockedSession(hostIP, hostKey, currentHeight)
	if err != nil {
		return nil, err
	}
	if err := s.Lock(id, key); err != nil {
		if e := s.Close(); e != nil {
			err = multierror.Append(err, e)
		}
		return nil, err
	}
	if _, err := s.Settings(); err != nil {
		if e := s.Close(); e != nil {
			err = multierror.Append(err, e)
		}
		return nil, err
	}
	return s, nil
}

// NewUnlockedSession initiates a new renter-host protocol session with the specified
// host, without locking an associated contract or requesting the host's settings.
func NewUnlockedSession(hostIP modules.NetAddress, hostKey hostdb.HostPublicKey, currentHeight types.BlockHeight) (_ *Session, err error) {
	defer wrapErr(&err, "NewUnlockedSession")
	return newUnlockedSession(hostIP, hostKey, currentHeight)
}

// same as above, but without error wrapping, since we call it from NewSession too.
func newUnlockedSession(hostIP modules.NetAddress, hostKey hostdb.HostPublicKey, currentHeight types.BlockHeight) (_ *Session, err error) {
	start := time.Now()
	tcpConn, err := net.DialTimeout("tcp", string(hostIP), 60*time.Second)
	if err != nil {
		return nil, err
	}
	latency := time.Since(start)
	conn := &statsConn{Conn: tcpConn}
	err = conn.SetDeadline(time.Now().Add(60 * time.Second))
	if err != nil {
		return nil, err
	}
	s, err := renterhost.NewRenterSession(conn, hostKey.Ed25519())
	if err != nil {
		if e := conn.Close(); e != nil {
			err = multierror.Append(err, e)
		}
		return nil, err
	}
	return &Session{
		sess:   s,
		conn:   conn,
		height: currentHeight,
		host: hostdb.ScannedHost{
			PublicKey: hostKey,
		},
		// extremely generous default deadlines
		latency:       time.Second + latency*3,
		readDeadline:  time.Millisecond,
		writeDeadline: time.Millisecond,
	}, nil
}

func updateRevisionOutputs(rev *types.FileContractRevision, cost, collateral types.Currency) (valid, missed []types.Currency) {
	// allocate new slices; don't want to risk accidentally sharing memory
	rev.NewValidProofOutputs = append([]types.SiacoinOutput(nil), rev.NewValidProofOutputs...)
	rev.NewMissedProofOutputs = append([]types.SiacoinOutput(nil), rev.NewMissedProofOutputs...)

	// move valid payout from renter to host
	rev.NewValidProofOutputs[0].Value = rev.NewValidProofOutputs[0].Value.Sub(cost)
	rev.NewValidProofOutputs[1].Value = rev.NewValidProofOutputs[1].Value.Add(cost)

	// move missed payout from renter to void
	rev.NewMissedProofOutputs[0].Value = rev.NewMissedProofOutputs[0].Value.Sub(cost)
	rev.NewMissedProofOutputs[2].Value = rev.NewMissedProofOutputs[2].Value.Add(cost)

	// move collateral from host to void
	rev.NewMissedProofOutputs[1].Value = rev.NewMissedProofOutputs[1].Value.Sub(collateral)
	rev.NewMissedProofOutputs[2].Value = rev.NewMissedProofOutputs[2].Value.Add(collateral)

	return []types.Currency{rev.NewValidProofOutputs[0].Value, rev.NewValidProofOutputs[1].Value},
		[]types.Currency{rev.NewMissedProofOutputs[0].Value, rev.NewMissedProofOutputs[1].Value, rev.NewMissedProofOutputs[2].Value}
}<|MERGE_RESOLUTION|>--- conflicted
+++ resolved
@@ -48,11 +48,7 @@
 	// can no longer be revised.
 	ErrContractFinalized = errors.New("contract cannot be revised further")
 
-<<<<<<< HEAD
-	MinimumRemainingFund = types.SiacoinPrecision.Div64(100) // 10mSC
-=======
 	lockTimeout uint64 = DefaultLockTimeout
->>>>>>> ea719d83
 )
 
 // SetLockTimeout sets the timeout for lock requests to the given value.
